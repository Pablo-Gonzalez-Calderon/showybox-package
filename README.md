<<<<<<< HEAD
# Showybox (v0.3.0)
=======
# Showybox (v0.2.2)
>>>>>>> c67bf311

**Showybox** is a Typst package for creating colorful and customizable boxes.

_Please note that this version (v.0.3.0) **isn't yet published at Typst's official package repository**. If you want to use this package, see https://github.com/typst/packages/tree/main/packages/preview for the latest stable version_

## Usage

To use this library through the Typst package manager (for Typst 0.6.0 or greater), write `#import "@preview/showybox:.0.3.0": showybox` at the beginning of your Typst file.

Once imported, you can create an empty showybox by using the function `showybox()` and giving a default body content inside the parenthesis or outside them using squared brackets `[]`.

By default a `showybox` with these properties will be created:

- No title
- No shadow
- Not breakable
- Black borders
- White background
- `5pt` of border radius
- `1pt` of border thickness

```java
#import "@preview/showybox:.0.3.0": showybox

#showybox(
  [Hello world!]
)
```
<h3 align="center">
  <img alt="Hello world! example" src="assets/hello-world-example.png" style="max-width: 100%; background-color: #FFFFFF; padding: 10px 10px; box-shadow: 1pt 1pt 10pt 0pt #AAAAAA; border-radius: 4pt">
</h3>

Looks quite simple, but the "magic" starts when adding a title, color and shadows. The following code creates two "unique" boxes with defined colors and custom borders:
```java
// First showybox
#showybox(
  frame: (
    upper-color: red.darken(40%),
    lower-color: red.lighten(90%),
    border-color: black,
    width: 2pt
  ),
  title: "Hello world! - An example",
  [
    Hello world!
  ]
)

// Second showybox
#showybox(
  frame: (
    dash: "dotted",
    border-color: red.darken(40%)
  ),
  body-style: (
    align: center
  ),
  sep: (
    dash: "dashed"
  ),
  shadow: (
	offset: 3pt
  ),
  [This is an important message!],
  [Be careful outside. There are dangerous bananas!]
)
```
<h3 align="center">
  <img alt="Further examples" src="assets/further-examples.png" style="max-width: 100%; background-color: #FFFFFF; padding: 10px 10px; box-shadow: 1pt 1pt 10pt 0pt #AAAAAA; border-radius: 4pt">
</h3>

## Reference

The `showybox()` function can receive the following parameters:
- `frame`: A dictionary containing the frame's properties
- `title-style`: A dictionary containing the title's styles
- `body-styles`: A dictionary containing the body's styles
- `title`: A string used as the title of the showybox
- `body`: The content of the showybox
- `sep`: A dictionary containing the separator's properties
- `shadow`: A dictionary containing the shadow's properties
- `breakable`: A boolean indicating whether a showybox can break if it reached an end of page

### Frame properties
- `upper-color`: Color used as background color where the title goes (default is `black`)
- `lower-color`: Color used as background color where the body goes (default is `white`)
- `border-color`: Color used for the showybox's border (default is `black`)
- `radius`: Showybox's radius (default is `5pt`)
- `width`: Border width of the showybox (default is `1pt`)
- `dash`: Showybox's border style (default is `solid`)

### Title styles
- `color`: Text color (default is `white`)
- `weight`: Text weight (default is `bold`)
- `align`: Text align (default is `left`)

### Body styles
- `color`: Text color (default is `black`)
- `align`: Text align (default is `left`)

### Separator properties
- `width`: Separator's width
- `dash`: Separator's style (as a `line` dash style)

### Shadow properties
- `color`: Shadow color (default is `black`)
- `offset`: How much to offset the shadow in x and y direction either as a length or a dictionary with keys `x` and `y` (default is `4pt`)


## Gallery

### Encapsulation

May have some bugs
<h3 align="center">
  <img alt="Encapsulation" src="assets/encapsulation.png" style="max-width: 100%; background-color: #FFFFFF; padding: 10px 10px; box-shadow: 1pt 1pt 10pt 0pt #AAAAAA; border-radius: 4pt">
</h3>

### Enabling breaking
<h3 align="center">
  <img alt="Enabling breakable" src="assets/enabling-breakable.png" style="max-width: 100%; padding: 10px 10px; background-color: #E4E5EA; box-shadow: 1pt 1pt 10pt 0pt #AAAAAA; border-radius: 4pt">
</h3>

### Custom radius
<h3 align="center">
  <img alt="Custom radius" src="assets/custom-radius.png" style="max-width: 100%; background: #FFFFFF; padding: 10px 10px; box-shadow: 1pt 1pt 10pt 0pt #AAAAAA; border-radius: 4pt">
</h3>

## Changelog

### Version 0.1.0
- Initial release

### Version 0.1.1
- Changed package name from colorbox to showybox
- Fixed a spacing bug in encapsulated showyboxes
  - **Details:** When a showybox was encapsulated inside another, the spacing after that showybox was `0pt`, probably due to some "fixes" improved to manage default spacing between `rect` elements. The issue was solved by avoiding `#set` statements and adding a `#v(-1.1em)` to correct extra spacing between the title `rect` and the body `rect`.

### Version 0.2.0
- Improved code documentation
- Enabled an auto-break functionality for non-titled showyboxes
- Created a separator functionality to separate content inside a showybox with a horizontal line

### Version 0.2.1

_All changes listed here were performed  by Jonas Neugebauer (<https://github.com/jneug>)_

- Added the `shadow` option 
- Enabled auto-break (`breakable`) functionality for titled showyboxes
- Removed a thin line that appears in showyboxes with no borders or dashed borders

<<<<<<< HEAD
### Version 0.3.0

- Added `lower-inset`, `upper-inset` and `inset` options
=======
### Version 0.2.2

- Fixed visual extra space around separators
  - **Details:** Visually, above and below a showybox's separator, looked like there was extra space. Adding more space at top and bottom of the body fixes this visual effect.
- Fixed shadow displacement
  - **Details:** Instead of displacing the showybox's body from the shadow, now the shadow is displaced from the body.
>>>>>>> c67bf311
<|MERGE_RESOLUTION|>--- conflicted
+++ resolved
@@ -1,8 +1,4 @@
-<<<<<<< HEAD
 # Showybox (v0.3.0)
-=======
-# Showybox (v0.2.2)
->>>>>>> c67bf311
 
 **Showybox** is a Typst package for creating colorful and customizable boxes.
 
@@ -154,15 +150,13 @@
 - Enabled auto-break (`breakable`) functionality for titled showyboxes
 - Removed a thin line that appears in showyboxes with no borders or dashed borders
 
-<<<<<<< HEAD
-### Version 0.3.0
-
-- Added `lower-inset`, `upper-inset` and `inset` options
-=======
 ### Version 0.2.2
 
 - Fixed visual extra space around separators
   - **Details:** Visually, above and below a showybox's separator, looked like there was extra space. Adding more space at top and bottom of the body fixes this visual effect.
 - Fixed shadow displacement
   - **Details:** Instead of displacing the showybox's body from the shadow, now the shadow is displaced from the body.
->>>>>>> c67bf311
+
+### Version 0.3.0
+
+- Added `lower-inset`, `upper-inset` and `inset` options