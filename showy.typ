--- conflicted
+++ resolved
@@ -1,4 +1,4 @@
-<<<<<<< HEAD
+
 /*
  * ShowyBox - A package for Typst
  * Pablo González Calderón and Showybox Contributors (c) 2023
@@ -86,7 +86,7 @@
  *   + width: Separator's width
  *   + dash: Separator's style (as a 'line' dash style)
  */
-#let showybox(
+ #let showybox(
   frame: (
     upper-color: black,
     lower-color: white,
@@ -131,7 +131,7 @@
       breakable: breakable,
       radius: frame.at("radius", default: 5pt),
       fill:   shadow.at("color", default: luma(128)),
-      inset: (
+      outset: (
         top: -shadow.offset.y,
         left: -shadow.offset.x,
         right: shadow.offset.x,
@@ -145,11 +145,26 @@
     radius: frame.at("radius", default: 5pt),
     inset: 0pt,
     breakable: breakable,
-    stroke: (
-      paint: frame.at("border-color", default: black),
-      dash: frame.at("dash", default: "solid"),
-      thickness: frame.at("width", default: 1pt)
-    )
+    stroke: if type(frame.at("width", default: 1pt)) != "dictionary" { // Set all borders at once
+      (
+        paint: frame.at("border-color", default: black),
+        dash: frame.at("dash", default: "solid"),
+        thickness: frame.at("width", default: 1pt)
+      )
+    } else { // Set each border individually
+      let prop = (:)
+      for pair in frame.at("width") {
+        prop.insert(
+          pair.at(0), // key
+          (
+            paint: frame.at("border-color", default: black),
+            dash: frame.at("dash", default: "solid"),
+            thickness: pair.at(1)
+          )
+        )
+      }
+      prop
+    }
   )[
     /*
      * Title of the showybox. We'll check if it is
@@ -166,11 +181,35 @@
         width: 100%,
         spacing: 0pt,
         fill: frame.at("upper-color", default: black),
-        stroke: (
-          paint: frame.at("border-color", default: black),
-          dash: frame.at("dash", default: "solid"),
-          thickness: frame.at("width", default: 1pt)
-        ),
+        stroke: if type(frame.at("width", default: 1pt)) != "dictionary" { // Set all borders at once
+          (
+            paint: frame.at("border-color", default: black),
+            dash: frame.at("dash", default: "solid"),
+            thickness: frame.at("width", default: 1pt)
+          )
+        } else { // Set each border individually
+          let prop = (:)
+          for pair in frame.at("width") {
+            prop.insert(
+              pair.at(0), // key
+              (
+                paint: frame.at("border-color", default: black),
+                dash: frame.at("dash", default: "solid"),
+                thickness: pair.at(1)
+              )
+            )
+          }
+          // Allways set bottom border to 1pt for title
+          prop.insert(
+            "bottom",
+            (
+              paint: frame.at("border-color", default: black),
+                dash: frame.at("dash", default: "solid"),
+                thickness: 1pt
+            )
+          )
+          prop
+        },
         radius: (top: frame.at("radius", default: 5pt)))[
           #align(
             title-style.at("align", default: left),
@@ -217,203 +256,4 @@
   ]
 
   shadowwrap(showyblock)
-}
-=======
-/*
- * ShowyBox - A package for Typst
- * Pablo González Calderón and Showybox Contributors (c) 2023
- *
- * Main Contributors:
- * - Jonas Neugebauer (<https://github.com/jneug>)
- *
- * showy.typ -- The package's main file containing the
- * public and (more) useful functions
- *
- * This file is under the MIT license. For more
- * information see LICENSE on the package's main folder.
- */
-
-/*
- * Function: showybox()
- *
- * Description: Creates a showybox
- *
- * Parameters:
- * - frame:
- *   + upper-color: Color used as background color where the title goes
- *   + lower-color: Color used as background color where the body goes
- *   + border-color: Color used for the showybox's border
- *   + radius: Showybox's radius
- *   + width: Border width of the showybox
- *   + dash: Showybox's border style
- * - title-style:
- *   + color: Text color
- *   + weight: Text weight
- *   + align: Text align
- * - body-styles:
- *   + color: Text color
- *   + align: Text align
- * - sep:
- *   + width: Separator's width
- *   + dash: Separator's style (as a 'line' dash style)
- */
-#let showybox(
-  frame: (
-    upper-color: black,
-    lower-color: white,
-    border-color: black,
-    radius: 5pt,
-    width: 1pt,
-    dash: "solid"
-  ),
-  title-style: (
-    color: white,
-    weight: "bold",
-    align: left
-  ),
-  body-style: (
-    color: black,
-    align: left
-  ),
-  sep: (
-    width: 1pt,
-    dash: "solid"
-  ),
-  shadow: none,
-  title: "",
-  breakable: false,
-  ..body
-) = {
-  /*
-   * Optionally create a wrapper
-   * function to add a shadow.
-   */
-  let wrap = (sbox) => sbox
-  if shadow != none {
-    if type(shadow.at("offset", default: 4pt)) != "dictionary" {
-      shadow.offset = (
-        x: shadow.at("offset", default: 4pt),
-        y: shadow.at("offset", default: 4pt)
-      )
-    }
-    wrap = (sbox) => block(
-      breakable: breakable,
-      radius: frame.at("radius", default: 5pt),
-      fill:   shadow.at("color", default: luma(128)),
-      outset: (
-        top: -shadow.offset.y,
-        left: -shadow.offset.x,
-        right: shadow.offset.x,
-        bottom: shadow.offset.y
-      ),
-      sbox
-    )
-  }
-  wrap(block(
-    fill: frame.at("lower-color", default: white),
-    radius: frame.at("radius", default: 5pt),
-    inset: 0pt,
-    breakable: breakable,
-    stroke: if type(frame.at("width", default: 1pt)) != "dictionary" { // Set all borders at once
-      (
-        paint: frame.at("border-color", default: black),
-        dash: frame.at("dash", default: "solid"),
-        thickness: frame.at("width", default: 1pt)
-      )
-    } else { // Set each border individually
-      let prop = (:)
-      for pair in frame.at("width") {
-        prop.insert(
-          pair.at(0), // key
-          (
-            paint: frame.at("border-color", default: black),
-            dash: frame.at("dash", default: "solid"),
-            thickness: pair.at(1)
-          )
-        )
-      }
-      prop
-    }
-  )[
-    /*
-     * Title of the showybox. We'll check if it is
-     * empty. If so, skip its drawing and only put
-     * the body
-     */
-    #if title != "" {
-      block(
-        inset:(x: 1em, y: 0.5em),
-        width: 100%,
-        spacing: 0pt,
-        fill: frame.at("upper-color", default: black),
-        stroke: if type(frame.at("width", default: 1pt)) != "dictionary" { // Set all borders at once
-          (
-            paint: frame.at("border-color", default: black),
-            dash: frame.at("dash", default: "solid"),
-            thickness: frame.at("width", default: 1pt)
-          )
-        } else { // Set each border individually
-          let prop = (:)
-          for pair in frame.at("width") {
-            prop.insert(
-              pair.at(0), // key
-              (
-                paint: frame.at("border-color", default: black),
-                dash: frame.at("dash", default: "solid"),
-                thickness: pair.at(1)
-              )
-            )
-          }
-          // Allways set bottom border to 1pt for title
-          prop.insert(
-            "bottom",
-            (
-              paint: frame.at("border-color", default: black),
-                dash: frame.at("dash", default: "solid"),
-                thickness: 1pt
-            )
-          )
-          prop
-        },
-        radius: (top: frame.at("radius", default: 5pt)))[
-          #align(
-            title-style.at("align", default: left),
-            text(
-              title-style.at("color", default: white),
-              weight: title-style.at("weight", default: "bold"),
-              title
-            )
-          )
-      ]
-    }
-
-    /*
-     * Body of the showybox
-     */
-    #block(
-      width: 100%,
-      spacing: 0pt,
-      inset: 1em,
-      align(
-        body-style.at("align", default: left),
-        text(
-          body-style.at("color", default: black),
-          body.pos().join(
-            align(left, // Avoid alignement errors
-              line(
-                start:(-1em, 0pt),
-                end: (100% + 1em, 0pt),
-                stroke: (
-                  paint: frame.at("border-color", default: black),
-                  dash: sep.at("dash", default: "solid"),
-                  thickness: sep.at("width", default: 1pt)
-                )
-              )
-            )
-          )
-        )
-      )
-    )
-  ])
-}
->>>>>>> c67bf311
+}